<Project xmlns="http://schemas.microsoft.com/developer/msbuild/2003">
  <Import Project="$(TargetsPath)\Common.Build.CSharp.targets" Condition="'$(Language)' == 'C#'" />
  <Import Project="$(TargetsPath)\Common.Build.VSSDK.targets" Condition="$(UseVSSDK) or $(UseVSSDKTemplateOnly)" />
  <Import Project="$(TargetsPath)\Common.Build.Cpp.targets" Condition="'$(Language)' == 'C++'" />
  <Import Project="$(TargetsPath)\Common.Build.Wix.targets" Condition="'$(Language)' == 'WiX'" />
  <Import Project="$(TargetsPath)\MicroBuild.targets" />

  <!--
  Transforms ProjectReference2 items into references that will be built
  but are not used as build references.
  -->
  <Target Name="_HandleProjectReferences"
          BeforeTargets="AssignProjectConfiguration">
    <ItemGroup>
      <ProjectReference Include="@(ProjectReference2)">
        <Name Condition="'%(ProjectReference2.Name)' != ''">%(ProjectReference2.Name)</Name>
        <Name Condition="'%(ProjectReference2.Name)' == ''">%(ProjectReference2.Filename)</Name>
      </ProjectReference>
    </ItemGroup>
  </Target>

  <Target Name="_GetEmptyGroup" Returns="_EmptyGroup" />
  
  <!--
  Gets all the content files to include in a VSIX from this project and any
  other referenced projects.
  
  This allows projects to be referenced for their deployable content without
  forcing a C# assembly reference (or errors/warnings when no reference exists).
  -->
  <Target Name="_GetVSIXSourceProjects">
    <ItemGroup>
      <_VSIXSourceProjects Include="@(ProjectReference2)" Condition="'%(ProjectReference2.IncludeInVSIX)' == 'true'" />
      <_VSIXSourceProjects Include="@(ProjectReference)" Condition="'%(ProjectReference.IncludeInVSIX)' == 'true'" />
    </ItemGroup>
  </Target>

  <Target Name="GetVSIXSourceItems"
          DependsOnTargets="PrepareForBuild;AssignProjectConfiguration;_GetVSIXSourceProjects"
          Returns="@(VSIXSourceItem)">
    <MSBuild Projects="@(_VSIXSourceProjects)"
             Targets="GetVSIXSourceItems"
             Properties="Configuration=$(Configuration)">
      <Output TaskParameter="TargetOutputs" ItemName="_VSIXSourceItem"/>
    </MSBuild>

    <CallTarget Targets="$(IncludeVSIXItemsFromTargets)" UseResultsCache="true" Condition="'$(IncludeVSIXItemsFromTargets)' != ''">
      <Output TaskParameter="TargetOutputs" ItemName="_VSIXSourceItem"/>
    </CallTarget>

    <PropertyGroup Condition="'@(AppConfigWithTargetPath)' != ''">
      <_AppConfigFullPath>@(AppConfigWithTargetPath->'%(TargetPath)')</_AppConfigFullPath>
      <_AppConfigFullPath Condition="!$([System.IO.Path]::IsPathRooted($(_AppConfigFullPath)))">$(OutDir)$(_AppConfigFullPath)</_AppConfigFullPath>
    </PropertyGroup>
    <ItemGroup>
      <!-- Ensure we include the correct app.config file. -->
      <_VSIXSourceItem Remove="$(MSBuildProjectDirectory)\app.config" />
      <_VSIXSourceItem Include="$(_AppConfigFullPath)" />

      <!-- Include the vsixmanifest -->
      <_VSIXSourceItem Include="$(IntermediateVsixManifest)" Condition="'$(CopyVsixManifestToOutput)' == 'true'" />

      <!-- Include the pkgdef if required -->
      <_VSIXSourceItem Include="$(IntermediateOutputPath)$(TargetName).pkgdef" Condition="'$(IncludePkgdefInVSIXContainer)'=='true' AND '$(GeneratePkgDefFile)'=='true'">
        <VSIXSubPath>$(PkgdefVSIXSubPath)</VSIXSubPath>
      </_VSIXSourceItem>

      <!-- Include any content that was marked for inclusion in the VSIX -->
<<<<<<< HEAD
      <_VSIXSourceItem Include="@(Content->'%(FullPath)')" Condition="'%(Content.IncludeInVSIX)' == 'true'">
=======
      <_VSIXSourceItem Include="@(Content->'%(FullPath)')" Condition="%(Content.IncludeInVSIX) == 'true'">
>>>>>>> 12a125a4
        <VSIXSubPath Condition="'%(Content.VSIXSubPath)' == ''">%(Content.RelativeDir)</VSIXSubPath>
      </_VSIXSourceItem>

      <!-- Ensure VSIXSubPath is empty or ends in a backslash -->
      <_VSIXSourceItem>
        <VSIXSubPath Condition="'%(_VSIXSourceItem.VSIXSubPath)' == '.'"></VSIXSubPath>
        <VSIXSubPath Condition="'%(_VSIXSourceItem.VSIXSubPath)' != '' and '%(_VSIXSourceItem.VSIXSubPath)' != '.' and !HasTrailingSlash(%(_VSIXSourceItem.VSIXSubPath))">%(_VSIXSourceItem.VSIXSubPath)\</VSIXSubPath>
      </_VSIXSourceItem>

      <!-- Take TemplateSubPath properties into account -->
      <_VSIXSourceItem>
        <VSIXSubPath Condition="'%(_VSIXSourceItem.TemplateSubPath)' != ''">%(_VSIXSourceItem.VSIXSubPath)%(_VSIXSourceItem.TemplateSubPath)</VSIXSubPath>
        <VSIXSubPath Condition="'%(_VSIXSourceItem.TemplateSubPath)' != '' and !HasTrailingSlash(%(_VSIXSourceItem.TemplateSubPath))">%(_VSIXSourceItem.VSIXSubPath)%(_VSIXSourceItem.TemplateSubPath)\</VSIXSubPath>
        <TemplateSubPath></TemplateSubPath>
      </_VSIXSourceItem>
    </ItemGroup>

    <RemoveDuplicates Inputs="@(_VSIXSourceItem)">
      <Output TaskParameter="Filtered" ItemName="VSIXSourceItem"/>
    </RemoveDuplicates>

    <Message Text="Dependencies from $(MSBuildProjectName):
  @(VSIXSourceItem->'%(VSIXSubPath)%(Filename)%(Extension)', '
  ')" Importance="normal" />
  </Target>

  <!--
  To actually copy references to the output directory, set
  CopyLocalReferenceVsixItems to true.
  
  This should be used for tools and tests only. Release packages should not ever
  need this.
  -->
  <Target Name="_CopyReferenceVSIXDependencies"
          DependsOnTargets="GetVSIXSourceItems"
          Condition="$(CopyLocalReferenceVsixItems)"
          Inputs="@(VSIXSourceItem)"
          Outputs="@(VSIXSourceItem->'$(OutDir)%(VSIXSubPath)\%(Filename)%(Extension)')"
          AfterTargets="AfterBuild">
    <Copy SourceFiles="@(VSIXSourceItem)"
          DestinationFiles="@(VSIXSourceItem->'$(OutDir)%(VSIXSubPath)\%(Filename)%(Extension)')"
          SkipUnchangedFiles="true" />
  </Target>

  <!-- Gets the output location of debug symbols.
  
  VS 2010 moves PDB files rather than copying, and so the usual target will fail.
  -->
  <Target Name="DebugSymbolsFinalOutputProjectOutputGroup"
          DependsOnTargets="DebugSymbolsProjectOutputGroup"
          Returns="@(_DebugSymbolsFinalOutputProjectOutputGroupOutput)">
    <ItemGroup>
      <_DebugSymbolsFinalOutputProjectOutputGroupOutput Include="@(DebugSymbolsProjectOutputGroupOutput->'%(FinalOutputPath)'" />
    </ItemGroup>
  </Target>
</Project><|MERGE_RESOLUTION|>--- conflicted
+++ resolved
@@ -66,11 +66,7 @@
       </_VSIXSourceItem>
 
       <!-- Include any content that was marked for inclusion in the VSIX -->
-<<<<<<< HEAD
-      <_VSIXSourceItem Include="@(Content->'%(FullPath)')" Condition="'%(Content.IncludeInVSIX)' == 'true'">
-=======
       <_VSIXSourceItem Include="@(Content->'%(FullPath)')" Condition="%(Content.IncludeInVSIX) == 'true'">
->>>>>>> 12a125a4
         <VSIXSubPath Condition="'%(Content.VSIXSubPath)' == ''">%(Content.RelativeDir)</VSIXSubPath>
       </_VSIXSourceItem>
 
