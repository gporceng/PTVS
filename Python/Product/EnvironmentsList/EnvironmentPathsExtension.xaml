<UserControl x:Class="Microsoft.PythonTools.EnvironmentsList.EnvironmentPathsExtension"
             xmlns="http://schemas.microsoft.com/winfx/2006/xaml/presentation"
             xmlns:x="http://schemas.microsoft.com/winfx/2006/xaml"
             xmlns:mc="http://schemas.openxmlformats.org/markup-compatibility/2006" 
             xmlns:d="http://schemas.microsoft.com/expression/blend/2008" 
             xmlns:l="clr-namespace:Microsoft.PythonTools.EnvironmentsList"
             xmlns:wpf="clr-namespace:Microsoft.VisualStudioTools.Wpf"
             UseLayoutRounding="True"
             mc:Ignorable="d" 
             Focusable="False"
             d:DesignHeight="300" d:DesignWidth="300">
    <UserControl.CommandBindings>
        <CommandBinding Command="{x:Static l:EnvironmentPathsExtension.OpenInFileExplorer}"
                        CanExecute="OpenInFileExplorer_CanExecute"
                        Executed="OpenInFileExplorer_Executed" />
    </UserControl.CommandBindings>
    <UserControl.Resources>
        <ResourceDictionary>
            <ResourceDictionary.MergedDictionaries>
                <ResourceDictionary Source="pack://application:,,,/Microsoft.PythonTools.EnvironmentsList;component/EnvironmentView.xaml" />
                <ResourceDictionary Source="pack://application:,,,/Microsoft.PythonTools.EnvironmentsList;component/FileNameLabel.xaml" />

                <ResourceDictionary>

                    <DataTemplate DataType="{x:Type l:EnvironmentView}" x:Key="EnvironmentIsDefault">
                        <Grid Margin="6">
                            <Button x:Name="MakeDefaultButton"
                                    Style="{StaticResource NavigationButton}"
                                    HorizontalAlignment="Stretch"
                                    Command="{x:Static l:EnvironmentView.MakeGlobalDefault}"
                                    CommandParameter="{Binding}">
                                <Grid Background="Transparent">
                                    <Grid.ColumnDefinitions>
                                        <ColumnDefinition Width="auto" />
                                        <ColumnDefinition />
                                    </Grid.ColumnDefinitions>
                                    <ContentControl Grid.Column="0"
                                                    Margin="3 0"
                                                    Style="{StaticResource PythonEnvironmentImage}" />
                                    <TextBlock Grid.Column="1" TextWrapping="WrapWithOverflow">
                                        Make this the default environment for new projects
                                    </TextBlock>
                                </Grid>
                            </Button>
                            <Grid x:Name="IsDefaultMessage"
                                  Visibility="Collapsed">
                                <Grid.ColumnDefinitions>
                                    <ColumnDefinition Width="auto" />
                                    <ColumnDefinition />
                                </Grid.ColumnDefinitions>

                                <ContentControl Grid.Column="0"
                                                Margin="3 0"
                                                Style="{StaticResource ActiveEnvironmentImage}" />
                                <TextBlock Grid.Column="1" TextWrapping="WrapWithOverflow">
                                    This is the default environment for new projects
                                </TextBlock>
                            </Grid>
                            <Grid x:Name="CannotBeDefaultMessage"
                                  Visibility="Collapsed">
                                <Grid.ColumnDefinitions>
                                    <ColumnDefinition Width="auto" />
                                    <ColumnDefinition />
                                </Grid.ColumnDefinitions>

                                <ContentControl Grid.Column="0"
                                                Margin="3 0"
                                                Opacity="0.5"
                                                Style="{StaticResource PythonEnvironmentImage}" />
                                <TextBlock Grid.Column="1" TextWrapping="WrapWithOverflow">
                                    This environment cannot be made the default.
                                </TextBlock>
                            </Grid>
                        </Grid>
                        <DataTemplate.Triggers>
                            <DataTrigger Binding="{Binding IsDefault}" Value="True">
                                <Setter TargetName="MakeDefaultButton" Property="Visibility" Value="Collapsed" />
                                <Setter TargetName="IsDefaultMessage" Property="Visibility" Value="Visible" />
                            </DataTrigger>
                            <DataTrigger Binding="{Binding CanBeDefault}" Value="False">
                                <Setter TargetName="MakeDefaultButton" Property="Visibility" Value="Collapsed" />
                                <Setter TargetName="IsDefaultMessage" Property="Visibility" Value="Collapsed" />
                                <Setter TargetName="CannotBeDefaultMessage" Property="Visibility" Value="Visible" />
                            </DataTrigger>
                        </DataTemplate.Triggers>
                    </DataTemplate>

                    <DataTemplate DataType="{x:Type l:EnvironmentView}" x:Key="InteractiveLinks">
                        <StackPanel Orientation="Vertical">
                            <Button Command="{x:Static l:EnvironmentView.OpenInteractiveWindow}"
                                    CommandParameter="{Binding}"
                                    Style="{StaticResource NavigationButton}"
                                    Margin="6"
                                    HorizontalAlignment="Left">
                                <Grid Background="Transparent">
                                    <Grid.ColumnDefinitions>
                                        <ColumnDefinition Width="auto" />
                                        <ColumnDefinition />
                                    </Grid.ColumnDefinitions>
                                    <Control Grid.Column="0"
                                             Margin="3 0"
                                             Style="{StaticResource InteractiveWindowImage}" />
                                    <TextBlock Grid.Column="1" TextWrapping="WrapWithOverflow">
                                        Open interactive window
                                    </TextBlock>
                                </Grid>
                            </Button>
<<<<<<< HEAD
=======

                            <Button Command="{x:Static l:EnvironmentView.OpenInPowerShell}"
                                    CommandParameter="{Binding Mode=OneWay}"
                                    Style="{StaticResource NavigationButton}"
                                    Margin="6"
                                    HorizontalAlignment="Left"
                                    x:Name="Button">
                                <Grid Background="Transparent">
                                    <Grid.ColumnDefinitions>
                                        <ColumnDefinition Width="auto" />
                                        <ColumnDefinition />
                                    </Grid.ColumnDefinitions>
                                    <ContentControl Grid.Column="0"
                                                    Margin="3 0"
                                                    Style="{StaticResource ConsoleImage}" />
                                    <TextBlock Grid.Column="1">
                                        Open in PowerShell
                                    </TextBlock>
                                </Grid>
                                <Button.ContextMenu>
                                    <ContextMenu>
                                        <MenuItem InputGestureText=""
                                                  Command="{x:Static l:EnvironmentView.OpenInCommandPrompt}"
                                                  CommandParameter="{Binding Mode=OneWay}"
                                                  CommandTarget="{Binding PlacementTarget,RelativeSource={RelativeSource AncestorType={x:Type ContextMenu}}}">
                                            <MenuItem.Header>
                                                Open in _Command Prompt
                                            </MenuItem.Header>
                                        </MenuItem>
                                    </ContextMenu>
                                </Button.ContextMenu>
                            </Button>

                            <Button Command="{x:Static l:EnvironmentView.OpenInteractiveOptions}"
                                    CommandParameter="{Binding}"
                                    Style="{StaticResource NavigationButton}"
                                    Margin="6"
                                    HorizontalAlignment="Left">
                                <Grid Background="Transparent">
                                    <Grid.ColumnDefinitions>
                                        <ColumnDefinition Width="auto" />
                                        <ColumnDefinition />
                                    </Grid.ColumnDefinitions>
                                    <Control Grid.Column="0"
                                             Margin="3 0"
                                             Style="{StaticResource SettingsImage}" />
                                    <TextBlock Grid.Column="1" TextWrapping="WrapWithOverflow">
                                        Configure interactive window
                                    </TextBlock>
                                </Grid>
                            </Button>
>>>>>>> 728a8da4
                        </StackPanel>
                    </DataTemplate>

                    <DataTemplate DataType="{x:Type l:EnvironmentView}" x:Key="EnvironmentLinks">
                        <StackPanel Orientation="Vertical">
                            <Button Command="{x:Static l:EnvironmentPathsExtension.OpenInFileExplorer}"
                                    CommandParameter="{Binding PrefixPath,Mode=OneWay}"
                                    ToolTip="{Binding PrefixPath,Mode=OneWay}"
                                    Style="{StaticResource NavigationButton}"
                                    Margin="6"
                                    HorizontalAlignment="Left">
                                <Grid Background="Transparent">
                                    <Grid.ColumnDefinitions>
                                        <ColumnDefinition Width="auto" />
                                        <ColumnDefinition />
                                    </Grid.ColumnDefinitions>
                                    <ContentControl Grid.Column="0"
                                                    Margin="3 0"
                                                    Style="{StaticResource FolderClosedImage}" />
                                    <Label Grid.Column="1" Style="{StaticResource FileNameLabel}"
                                           Foreground="{Binding Foreground,RelativeSource={RelativeSource AncestorType=Button}}"
                                           Content="{Binding PrefixPath,Mode=OneWay}" />
                                </Grid>
                                <Button.ContextMenu>
                                    <ContextMenu>
                                        <ContextMenu.CommandBindings>
                                            <CommandBinding Command="ApplicationCommands.Copy"
                                                            CanExecute="CopyToClipboard_CanExecute"
                                                            Executed="CopyToClipboard_Executed" />
                                        </ContextMenu.CommandBindings>
                                        <MenuItem Header="_Copy path"
                                                  InputGestureText=""
                                                  Command="ApplicationCommands.Copy"
                                                  CommandParameter="{Binding PrefixPath,Mode=OneWay}"/>
                                    </ContextMenu>
                                </Button.ContextMenu>
                            </Button>

                            <Button Command="{x:Static l:EnvironmentPathsExtension.StartInterpreter}"
                                    CommandParameter="{Binding}"
                                    ToolTip="{Binding InterpreterPath,Mode=OneWay}"
                                    Style="{StaticResource NavigationButton}"
                                    Margin="6"
                                    HorizontalAlignment="Left">
                                <Grid Background="Transparent">
                                    <Grid.ColumnDefinitions>
                                        <ColumnDefinition Width="auto" />
                                        <ColumnDefinition />
                                    </Grid.ColumnDefinitions>
                                    <ContentControl Grid.Column="0"
                                                    Margin="3 0"
                                                    Style="{StaticResource PythonConsoleApplicationImage}" />
                                    <Label Grid.Column="1" Style="{StaticResource FileNameLabel}"
                                           Foreground="{Binding Foreground,RelativeSource={RelativeSource AncestorType=Button}}"
                                           Content="{Binding InterpreterPath,Mode=OneWay}" />
                                </Grid>
                                <Button.ContextMenu>
                                    <ContextMenu>
                                        <ContextMenu.CommandBindings>
                                            <CommandBinding Command="ApplicationCommands.Copy"
                                                            CanExecute="CopyToClipboard_CanExecute"
                                                            Executed="CopyToClipboard_Executed" />
                                        </ContextMenu.CommandBindings>
                                        <MenuItem Header="_Copy path"
                                                  InputGestureText=""
                                                  Command="ApplicationCommands.Copy"
                                                  CommandParameter="{Binding InterpreterPath,Mode=OneWay}"/>
                                    </ContextMenu>
                                </Button.ContextMenu>
                            </Button>

                            <Button Command="{x:Static l:EnvironmentPathsExtension.StartWindowsInterpreter}"
                                    CommandParameter="{Binding}"
                                    ToolTip="{Binding WindowsInterpreterPath,Mode=OneWay}"
                                    Style="{StaticResource NavigationButton}"
                                    Margin="6"
                                    HorizontalAlignment="Left">
                                <Grid Background="Transparent">
                                    <Grid.ColumnDefinitions>
                                        <ColumnDefinition Width="auto" />
                                        <ColumnDefinition />
                                    </Grid.ColumnDefinitions>
                                    <ContentControl Grid.Column="0"
                                                    Margin="3 0"
                                                    Style="{StaticResource PythonApplicationImage}" />
                                    <Label Grid.Column="1" Style="{StaticResource FileNameLabel}"
                                           Foreground="{Binding Foreground,RelativeSource={RelativeSource AncestorType=Button}}"
                                           Content="{Binding WindowsInterpreterPath,Mode=OneWay}" />
                                </Grid>
                                <Button.ContextMenu>
                                    <ContextMenu>
                                        <ContextMenu.CommandBindings>
                                            <CommandBinding Command="ApplicationCommands.Copy"
                                                            CanExecute="CopyToClipboard_CanExecute"
                                                            Executed="CopyToClipboard_Executed" />
                                        </ContextMenu.CommandBindings>
                                        <MenuItem Header="_Copy path"
                                                  InputGestureText=""
                                                  Command="ApplicationCommands.Copy"
                                                  CommandParameter="{Binding WindowsInterpreterPath,Mode=OneWay}"/>
                                    </ContextMenu>
                                </Button.ContextMenu>
                            </Button>
                        </StackPanel>
                    </DataTemplate>
                </ResourceDictionary>
            </ResourceDictionary.MergedDictionaries>
        </ResourceDictionary>
    </UserControl.Resources>

    <ScrollViewer VerticalScrollBarVisibility="Auto"
                  HorizontalScrollBarVisibility="Disabled">
        <StackPanel Orientation="Vertical">
            <StackPanel.Resources>
                <Style TargetType="ContentControl">
                    <Setter Property="Focusable" Value="False"/>
                </Style>
            </StackPanel.Resources>
            <ContentControl Content="{Binding}" ContentTemplate="{StaticResource EnvironmentIsDefault}" Margin="0 3" />
            <ContentControl Content="{Binding}" ContentTemplate="{StaticResource InteractiveLinks}" Margin="0 3" />
            <ContentControl Content="{Binding}" ContentTemplate="{StaticResource EnvironmentLinks}" Margin="0 3" />
        </StackPanel>
    </ScrollViewer>
</UserControl><|MERGE_RESOLUTION|>--- conflicted
+++ resolved
@@ -105,8 +105,6 @@
                                     </TextBlock>
                                 </Grid>
                             </Button>
-<<<<<<< HEAD
-=======
 
                             <Button Command="{x:Static l:EnvironmentView.OpenInPowerShell}"
                                     CommandParameter="{Binding Mode=OneWay}"
@@ -139,26 +137,6 @@
                                     </ContextMenu>
                                 </Button.ContextMenu>
                             </Button>
-
-                            <Button Command="{x:Static l:EnvironmentView.OpenInteractiveOptions}"
-                                    CommandParameter="{Binding}"
-                                    Style="{StaticResource NavigationButton}"
-                                    Margin="6"
-                                    HorizontalAlignment="Left">
-                                <Grid Background="Transparent">
-                                    <Grid.ColumnDefinitions>
-                                        <ColumnDefinition Width="auto" />
-                                        <ColumnDefinition />
-                                    </Grid.ColumnDefinitions>
-                                    <Control Grid.Column="0"
-                                             Margin="3 0"
-                                             Style="{StaticResource SettingsImage}" />
-                                    <TextBlock Grid.Column="1" TextWrapping="WrapWithOverflow">
-                                        Configure interactive window
-                                    </TextBlock>
-                                </Grid>
-                            </Button>
->>>>>>> 728a8da4
                         </StackPanel>
                     </DataTemplate>
 
