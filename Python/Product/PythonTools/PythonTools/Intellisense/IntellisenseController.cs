--- conflicted
+++ resolved
@@ -161,15 +161,11 @@
             if (analyzer != null) {
                 analyzer.MonitorTextBufferAsync(subjectBuffer, isTemporaryFile).ContinueWith(task => {
                     var newParser = task.Result;
-<<<<<<< HEAD
                     // store the analysis entry so that we can detach it (the file path is lost
                     // when we close the view)
                     subjectBuffer.Properties[_intellisenseAnalysisEntry] = newParser.AnalysisEntry;
 
-                    lock (newParser) {
-=======
                     if (newParser != null) {
->>>>>>> cc93e2f3
                         lock(newParser) {
                             newParser.AttachedViews++;
                         }
