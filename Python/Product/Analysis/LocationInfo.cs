--- conflicted
+++ resolved
@@ -22,26 +22,16 @@
         internal static readonly LocationInfo[] Empty = new LocationInfo[0];
         private static readonly IEqualityComparer<LocationInfo> _fullComparer = new FullLocationComparer();
 
-<<<<<<< HEAD
         public LocationInfo(string path, Uri documentUri, int line, int column) {
-            FilePath = path ?? throw new ArgumentNullException(nameof(path));
+            FilePath = path;
             DocumentUri = documentUri;
-=======
-        public LocationInfo(string path, int line, int column) {
-            FilePath = path;
->>>>>>> 41b1ce5c
             StartLine = line;
             StartColumn = column;
         }
 
-<<<<<<< HEAD
         public LocationInfo(string path, Uri documentUri, int line, int column, int? endLine, int? endColumn) {
-            FilePath = path ?? throw new ArgumentNullException(nameof(path));
+            FilePath = path;
             DocumentUri = documentUri;
-=======
-        public LocationInfo(string path, int line, int column, int? endLine, int? endColumn) {
-            FilePath = path;
->>>>>>> 41b1ce5c
             StartLine = line;
             StartColumn = column;
             EndLine = endLine;
