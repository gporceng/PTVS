--- conflicted
+++ resolved
@@ -49,13 +49,8 @@
         private IVsProjectFlavorCfgProvider _innerVsProjectFlavorCfgProvider;
         private static Guid PythonProjectGuid = new Guid(PythonConstants.ProjectFactoryGuid);
         private OleMenuCommandService _menuService;
-<<<<<<< HEAD
-        private List<OleMenuCommand> _commands = new List<OleMenuCommand>();
-=======
         private readonly List<OleMenuCommand> _commands = new List<OleMenuCommand>();
-        private DjangoAnalyzer _analyzer;
         private bool _disposed;
->>>>>>> b08cc4ef
 
 #if HAVE_ICONS
         private static ImageList _images;
@@ -64,9 +59,6 @@
         public DjangoProject() {
         }
 
-<<<<<<< HEAD
-        public VsProjectAnalyzer Analyzer {
-=======
         public void Dispose() {
             Dispose(true);
         }
@@ -93,8 +85,7 @@
             }
         }
 
-        public DjangoAnalyzer Analyzer {
->>>>>>> b08cc4ef
+        public VsProjectAnalyzer Analyzer {
             get {
                 return _innerVsHierarchy.GetProject().GetPythonProject().GetProjectAnalyzer();
             }
@@ -176,16 +167,7 @@
         }
 
         protected override void Close() {
-<<<<<<< HEAD
-            if (_menuService != null) {
-                foreach (var command in _commands) {
-                    _menuService.RemoveCommand(command);
-                }
-            }
-            _commands.Clear();
-=======
             Dispose();
->>>>>>> b08cc4ef
             base.Close();
         }
 
