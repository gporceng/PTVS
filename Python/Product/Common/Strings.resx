--- conflicted
+++ resolved
@@ -2019,10 +2019,6 @@
   <data name="Analyzer_WaitingForStart" xml:space="preserve">
     <value>Waiting for another refresh to start.</value>
   </data>
-<<<<<<< HEAD
-  <data name="UpgradedInterpreterReferenceRemoved" xml:space="preserve">
-    <value>An environment reference could not be upgraded. Please review the Python Environments item in Solution Explorer to select an environment for your project.</value>
-=======
   <data name="HideDetails" xml:space="preserve">
     <value>Hide &amp;details</value>
   </data>
@@ -2038,6 +2034,8 @@
   </data>
   <data name="UnexpectedError_Title" xml:space="preserve">
     <value>An unexpected error occurred</value>
->>>>>>> 7a846695
+  </data>
+  <data name="UpgradedInterpreterReferenceRemoved" xml:space="preserve">
+    <value>An environment reference could not be upgraded. Please review the Python Environments item in Solution Explorer to select an environment for your project.</value>
   </data>
 </root>